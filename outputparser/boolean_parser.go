--- conflicted
+++ resolved
@@ -5,14 +5,8 @@
 	"slices"
 	"strings"
 
-<<<<<<< HEAD
-	"github.com/IT-Tech-Company/langchaingo/llms"
-	"github.com/IT-Tech-Company/langchaingo/schema"
-	"golang.org/x/exp/slices"
-=======
 	"github.com/tmc/langchaingo/llms"
 	"github.com/tmc/langchaingo/schema"
->>>>>>> 8d4c17fc
 )
 
 // BooleanParser is an output parser used to parse the output of an LLM as a boolean.
