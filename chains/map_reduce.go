--- conflicted
+++ resolved
@@ -5,14 +5,8 @@
 	"fmt"
 	"maps"
 
-<<<<<<< HEAD
-	"github.com/IT-Tech-Company/langchaingo/memory"
-	"github.com/IT-Tech-Company/langchaingo/schema"
-	"golang.org/x/exp/maps"
-=======
 	"github.com/tmc/langchaingo/memory"
 	"github.com/tmc/langchaingo/schema"
->>>>>>> 8d4c17fc
 )
 
 // MapReduceDocuments is a chain that combines documents by mapping a chain over them, then
